--- conflicted
+++ resolved
@@ -567,17 +567,6 @@
         "predicted_away_goals": {"type": "integer"},
         "reason": {"type": "string", "maxLength": 250},
         # optional (research)
-<<<<<<< HEAD
-        "probabilities": nullable(probabilities_schema),
-        "top_scorelines": nullable({
-            "type": "array",
-            "items": scoreline_schema,
-            "minItems": 0,
-            "maxItems": 3,
-        }),
-        "odds_used": nullable(odds_schema),
-        "sources": nullable(sources_schema),
-=======
         "probabilities": {
             "type": "object",
             "additionalProperties": False,
@@ -638,7 +627,6 @@
             },
             "minItems": 0, "maxItems": 8,
         },
->>>>>>> d5700350
     }
 
     optional_keys = {"probabilities", "top_scorelines", "odds_used", "sources"}
