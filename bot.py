--- conflicted
+++ resolved
@@ -441,7 +441,7 @@
     lines.append("  probabilities {home_win/draw/away_win/over_2_5/btts_yes}, top_scorelines [], odds_used {}, sources [].")
     lines.append("• Verwende die Teamnamen EXAKT wie angegeben (keine Abkürzungen).")
     lines.append("• Nutze Buchmacher-QUOTEN (H/D/A), aktuelle Form/News/Verletzungen und Analytics (xG/Elo) als Evidenz.")
-    lines.append("• reason kurz: z. B. 'Odds 1.75 H; xG +0.3; Verletzung XY'.")
+    lines.append("• reason kurz: z. B. 'Odds 1.75 H; xG +0.3; Verletzung XY'.")
     lines.append("• Vermeide gleichförmige Ergebnisse; richte dich an den Quoten aus (kein 1:1 als Standard).")
     if hard_constraints_hint:
         lines.append(hard_constraints_hint)
@@ -533,85 +533,10 @@
 
     n = len(rows)
 
-<<<<<<< HEAD
-    hard_hints = [
-        "• Vermeide Serien gleicher Ergebnisse; 1:1 nur bei klarer Remis-Tendenz (Quoten/Analytics).",
-        "• P(H)+P(D)+P(A)=1±0.01; xG und O/U konsistent; Favoritensiege plausibel (2+ Tore, wenn Quoten stark).",
-        "• Quellen: 3–6 hochwertige Links mit Abrufzeit; falls unsicher: 'sources': [].",
-    ]
-
-    def _build_prompt(extra_hint: Optional[str] = None) -> str:
-        base = build_prompt_research(matchday_index, rows) if prompt_profile == "research" else build_prompt(matchday_index, rows)
-        if extra_hint:
-            return base + "\n" + extra_hint
-        return base
-
-    if prompt_profile == "research":
-        try:
-            from openai._base_client import make_request_options
-
-            prompt = _build_prompt(hard_hints[0])
-            log.info(
-                "OpenAI[responses] call: model=%s, md=%s, matches=%s, profile=%s (Websuche aktiv)",
-                model,
-                matchday_index,
-                n,
-                prompt_profile,
-            )
-            resp = client.responses.create(
-                model=model,
-                input=[
-                    {
-                        "role": "system",
-                        "content": (
-                            "Antworte ausschließlich in Deutsch. Gib NUR ein JSON-Objekt mit dem Schlüssel 'predictions' aus. "
-                            "Nutze das Websuche-Tool für aktuelle Quoten und Quellen."
-                        ),
-                    },
-                    {"role": "user", "content": prompt},
-                ],
-                tools=[{"type": "web_search"}],
-                temperature=temperature,
-                **make_request_options(timeout=timeout_s),
-            )
-
-            content_text = _responses_join_output_text(resp)
-            if raw_dir:
-                ensure_dir(raw_dir)
-                (raw_dir / f"md{matchday_index}_responses.json").write_text(content_text, encoding="utf-8")
-
-            data = _extract_json_object(content_text)
-            preds = data.get("predictions")
-            fixed = validate_predictions(preds, rows, matchday_index, forbid_degenerate=True)
-
-            for item in preds or []:
-                for s in (item.get("sources") or []):
-                    u = (s.get("url") or "").strip()
-                    if u and not re.match(r"^https?://", u):
-                        raise ValueError("Ungültige Quellen-URL erkannt.")
-            return fixed
-        except Exception as exc:
-            log.warning("Responses-Websuche fehlgeschlagen – nutze Chat-Fallback: %s", exc)
-
-    # --- JSON-Schema: Pflichtfelder inkl. Research-Feldern (dürfen explizit null/leer sein)
-
-    def nullable(schema: Dict) -> Dict:
-        s = deepcopy(schema)
-        typ = s.get("type")
-        if isinstance(typ, list):
-            if "null" not in typ:
-                s["type"] = typ + ["null"]
-        elif typ is not None:
-            s["type"] = [typ, "null"]
-        else:
-            s["type"] = ["null"]
-        return s
-=======
     # --- JSON-Schema: Pflichtfelder inkl. Research-Feldern (dürfen explizit null/leer sein)
 
     def nullable(schema: Dict) -> Dict:
         return {"anyOf": [schema, {"type": "null"}]}
->>>>>>> 6298f807
 
     def prob_field() -> Dict:
         return {"type": "number", "minimum": 0, "maximum": 1}
@@ -675,7 +600,6 @@
         "predicted_home_goals": {"type": "integer"},
         "predicted_away_goals": {"type": "integer"},
         "reason": {"type": "string", "maxLength": 250},
-<<<<<<< HEAD
         "probabilities": nullable(probabilities_schema),
         "top_scorelines": nullable({
             "type": "array",
@@ -687,75 +611,6 @@
         "sources": nullable(sources_schema),
     }
     required_keys = list(item_props.keys())
-=======
-
-        # optional (research)
-        "probabilities": {
-            "type": "object",
-            "additionalProperties": False,
-            "properties": {
-                "home_win": {"type": "number", "minimum": 0, "maximum": 1},
-                "draw": {"type": "number", "minimum": 0, "maximum": 1},
-                "away_win": {"type": "number", "minimum": 0, "maximum": 1},
-                "over_2_5": {
-                    "anyOf": [
-                        {"type": "number", "minimum": 0, "maximum": 1},
-                        {"type": "null"},
-                    ]
-                },
-                "btts_yes": {
-                    "anyOf": [
-                        {"type": "number", "minimum": 0, "maximum": 1},
-                        {"type": "null"},
-                    ]
-                },
-            },
-            "required": ["home_win", "draw", "away_win", "over_2_5", "btts_yes"],
-        },
-        "top_scorelines": {
-            "type": "array",
-            "items": {
-                "type": "object",
-                "additionalProperties": False,
-                "properties": {
-                    "score": {"type": "string"},
-                    "p": {"type": "number", "minimum": 0, "maximum": 1},
-                },
-                "required": ["score", "p"],
-            },
-            "minItems": 0, "maxItems": 3,
-        },
-        "odds_used": {
-            "type": "object",
-            "additionalProperties": False,
-            "properties": {
-                "home": {"type": ["number", "null"]},
-                "draw": {"type": ["number", "null"]},
-                "away": {"type": ["number", "null"]},
-            },
-            "required": ["home", "draw", "away"],
-        },
-        "sources": {
-            "type": "array",
-            "items": {
-                "type": "object",
-                "additionalProperties": False,
-                "properties": {
-                    "title": {"type": "string"},
-                    "url": {"type": "string"},
-                    "accessed": {"type": "string"},
-                    "note": {"type": "string"},
-                },
-                "required": ["url"],
-            },
-            "minItems": 0, "maxItems": 8,
-        },
-    }
-    required_keys = list(item_props.keys())
-
-    optional_keys = {"probabilities", "top_scorelines", "odds_used", "sources"}
-    required_keys = [k for k in item_props.keys() if k not in optional_keys]
->>>>>>> 6298f807
 
     schema = {
         "type": "object",
@@ -776,20 +631,73 @@
         "required": ["predictions"],
     }
 
-<<<<<<< HEAD
-=======
     hard_hints = [
         "• Vermeide Serien gleicher Ergebnisse; 1:1 nur bei klarer Remis-Tendenz (Quoten/Analytics).",
         "• P(H)+P(D)+P(A)=1±0.01; xG und O/U konsistent; Favoritensiege plausibel (2+ Tore, wenn Quoten stark).",
         "• Quellen: 3–6 hochwertige Links mit Abrufzeit; falls unsicher: 'sources': [].",
     ]
 
-    def _build_prompt():
+    def _build_prompt(extra_hint: Optional[str] = None) -> str:
         if prompt_profile == "research":
-            return build_prompt_research(matchday_index, rows)
-        return build_prompt(matchday_index, rows)
-
->>>>>>> 6298f807
+            base = build_prompt_research(matchday_index, rows)
+        else:
+            base = build_prompt(matchday_index, rows)
+        if extra_hint:
+            return base + "\n" + extra_hint
+        return base
+
+    # Try responses API first for research profile (with web search capability)
+    if prompt_profile == "research":
+        try:
+            prompt = _build_prompt(hard_hints[0])
+            log.info(
+                "OpenAI[responses] call: model=%s, md=%s, matches=%s, profile=%s (Websuche aktiv)",
+                model,
+                matchday_index,
+                n,
+                prompt_profile,
+            )
+            # Note: This would require the responses API which may not be available
+            # Fallback to chat completions if responses API fails
+            resp = client.chat.completions.create(
+                model=model,
+                messages=[
+                    {
+                        "role": "system",
+                        "content": (
+                            "Antworte ausschließlich in Deutsch. Gib NUR ein JSON-Objekt mit dem Schlüssel 'predictions' aus. "
+                            "Nutze verfügbare Tools für aktuelle Quoten und Quellen."
+                        ),
+                    },
+                    {"role": "user", "content": prompt},
+                ],
+                response_format={
+                    "type": "json_schema",
+                    "json_schema": {"name": "bundesliga_predictions", "strict": True, "schema": schema},
+                },
+                temperature=temperature,
+            )
+
+            content = resp.choices[0].message.content if resp.choices else None
+            if raw_dir:
+                ensure_dir(raw_dir)
+                (raw_dir / f"md{matchday_index}_responses.json").write_text(content or "", encoding="utf-8")
+
+            if content:
+                data = json.loads(content)
+                preds = data.get("predictions")
+                fixed = validate_predictions(preds, rows, matchday_index, forbid_degenerate=True)
+
+                for item in preds or []:
+                    for s in (item.get("sources") or []):
+                        u = (s.get("url") or "").strip()
+                        if u and not re.match(r"^https?://", u):
+                            raise ValueError("Ungültige Quellen-URL erkannt.")
+                return fixed
+        except Exception as exc:
+            log.warning("Research-Modus fehlgeschlagen – nutze Chat-Fallback: %s", exc)
+
+    # Standard chat completions with retries
     last_err = None
     for attempt in range(1, max_retries + 1):
         prompt = _build_prompt("\n".join(hard_hints[:attempt]))
@@ -1128,4 +1036,4 @@
 
 
 if __name__ == "__main__":
-    main()
+    main()